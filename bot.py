import os
from dotenv import load_dotenv
import discord
from discord.ext import commands
from discord import app_commands
from transformers import MarianMTModel, MarianTokenizer
from langdetect import detect, LangDetectException
import nltk
from nltk.tokenize import sent_tokenize
import json
import re

# Load environment variables
load_dotenv()
TOKEN = os.getenv('DISCORD_BOT_TOKEN')

# Download the punkt tokenizer before starting the bot
nltk.download("punkt_tab")

# Load the JSON file
with open('common_phrases_translations.json', 'r', encoding='utf-8') as file:
    translations_slang = json.load(file)

# Set up bot
intents = discord.Intents.default()
intents.message_content = True  # Enable message content intent
bot = commands.Bot(command_prefix="!", intents=intents)

# Caching for translation models
model_cache = {}

# Active live translation settings
active_translations = {}
error_threads = {}

# Default target languages for users
default_languages = {}

def get_model_and_tokenizer(source_lang, target_lang):
    """Retrieve the model and tokenizer from the cache or load them if not cached."""
    global model_cache
    model_key = f"{source_lang}-{target_lang}"

    if model_key in model_cache:
        return model_cache[model_key]

    model_name = f"Helsinki-NLP/opus-mt-{source_lang}-{target_lang}"
    try:
        tokenizer = MarianTokenizer.from_pretrained(model_name)
        model = MarianMTModel.from_pretrained(model_name)
        model_cache[model_key] = (model, tokenizer)
        print(f"Loaded and cached model for {source_lang} -> {target_lang}.")
        return model, tokenizer
    except Exception as e:
        print(f"Error loading model {model_name}: {e}")
        return None, None
    
def replace_slang(message, source_lang, target_lang):
    """
    Replace slang phrases in the message based on the provided source and target languages.
    """
    # Check if the source language exists in the translations dictionary
    pair = f"{source_lang}-{target_lang}"
    if pair in translations_slang:
        slang_dict = translations_slang[pair]

        # Replace slang phrases in the message (case insensitive)
        for slang, slang_translation in slang_dict.items():
            if slang.lower() in message.lower():
                if slang_translation:
                    # Use regex for case-insensitive replacement while preserving case
                    def replace_case_insensitive(match):
                        original = match.group(0)
                        # Preserve the case of the original slang
                        if original.isupper():
                            return slang_translation.upper()
                        elif original[0].isupper():
                            return slang_translation.capitalize()
                        else:
                            return slang_translation

                    # Replace all occurrences of the slang in the message
                    message = re.sub(re.escape(slang), replace_case_insensitive, message, flags=re.IGNORECASE)
    
    return message

@bot.event
async def on_ready():
    print(f"Logged in as {bot.user}")
    try:
        synced = await bot.tree.sync()
        print(f"Synced {len(synced)} commands")
    except Exception as e:
        print(f"Failed to sync commands: {e}")

# Slash command: Set language
@bot.tree.command(name="setlanguage", description="Set your default target language.")
async def setlanguage(interaction: discord.Interaction, target_lang: str):
    user_id = interaction.user.id
    default_languages[user_id] = target_lang
    await interaction.response.send_message(
        f"Default target language set to: {target_lang}", ephemeral=True
    )

@bot.tree.command(name="translate", description="Translate text with optional source and target languages.")
async def translate(interaction: discord.Interaction, text: str, source_lang: str = None, target_lang: str = None):
    """vioLa will translate a message for you."""
    user_id = interaction.user.id

    # Defer the response to allow more processing time
    await interaction.response.defer(ephemeral=True)

    # Use user's default target language if no target language is provided
    if target_lang is None:
        target_lang = default_languages.get(user_id)
        if target_lang is None:
            await interaction.followup.send(
                "Please set a default target language using `/setlanguage <target_lang>` or specify a target language."
            )
            return

    try:
        # If no source language is provided, detect it
        if source_lang is None:
            source_lang = detect(text)
            # Normalize Chinese language codes
            if source_lang in ["zh-cn", "zh-tw"]:
                source_lang = "zh"

        # If the detected source language is the same as the target language
        if source_lang == target_lang:
            await interaction.followup.send(
                "The text is already in the target language."
            )
            return

        # Get the model and tokenizer (using the cache)
        model, tokenizer = get_model_and_tokenizer(source_lang, target_lang)
        if model is None or tokenizer is None:
            await interaction.followup.send(
                f"Translation model for {source_lang} -> {target_lang} could not be loaded or is unsupported. Try setting a source and target language manually."
            )
            return

        # Sentence segmentation
        sentences = sent_tokenize(text)
        translations = []

        for sentence in sentences:
            # Replace slang in the sentence
            updated_sentence = replace_slang(sentence, source_lang, target_lang)
            
            # Translate using MarianMT
            inputs = tokenizer(updated_sentence, return_tensors="pt", padding=True)
            translated = model.generate(**inputs)
            translated_sentence = tokenizer.decode(translated[0], skip_special_tokens=True)
            
            translations.append(translated_sentence)

        final_translation = " ".join(translations)

        await interaction.followup.send(
            f"Translation ({source_lang} -> {target_lang}): {final_translation}"
        )
    except LangDetectException:
        await interaction.followup.send(
            "Could not detect the language of the input text. Please try again."
        )
    except Exception as e:
        await interaction.followup.send(
            f"Error: {e}"
        )

# Slash command: /languagecodes
@bot.tree.command(name="languagecodes", description="View all supported language codes and their corresponding languages.")
async def languagecodes(interaction: discord.Interaction):
    formatted_codes = format_language_codes()
    await interaction.response.send_message(
        f"Supported Language Codes:\n{formatted_codes}",
        ephemeral=True
    )

# Command: Start live translation
@bot.command()
async def startlivetranslation(ctx, target_lang: str):
    """Start live translation mode in the current channel."""
    channel_id = ctx.channel.id
    active_translations[channel_id] = target_lang
    await ctx.send(f"Live translation mode activated. Messages will be translated to {target_lang}.")

# Command: Stop live translation
@bot.command()
async def stoplivetranslation(ctx):
    """Stop live translation mode in the current channel."""
    channel_id = ctx.channel.id
    if channel_id in active_translations:
        del active_translations[channel_id]
        await ctx.send("Live translation mode deactivated.")
    else:
        await ctx.send("Live translation mode is not active in this channel.")

@bot.event
async def on_message(message):
    """Listen for messages and translate them in live translation mode."""
    # Skip if the message is from the bot
    if message.author == bot.user:
        return

    # Process bot commands first
    if message.content.startswith("!"):
        await bot.process_commands(message)
        return

    # Check if the message is in a thread
    if isinstance(message.channel, discord.Thread):
        if message.channel.name.startswith("Translation:") or message.channel.name.startswith("Error: Translation model for"):
            if len(message.content) == 2:  # Language codes are typically 2 characters
                retry_language_code = message.content.lower()
                try:
                    async for thread_message in message.channel.history(limit=2, oldest_first=True):
                        if "Translating: " in thread_message.content:
                            first_message = thread_message.content.split("Translating: ")[1]
                    async for thread_message in message.channel.history(limit=3, oldest_first=True):
                        if "Translation model for" in thread_message.content:
                            target_lang = thread_message.content.split("->")[-1].strip().split()[0]
                            await retry_translation(
                                thread=message.channel,
                                original_message=first_message,
                                retry_language_code=retry_language_code,
                                target_lang=target_lang,
                            )
                            return
                except Exception as e:
                    await message.channel.send(f"Error handling retry: {e}")
                    return

    # Check if live translation is active for the channel
    channel_id = message.channel.id
    if channel_id in active_translations:
        target_lang = active_translations[channel_id]

        try:
            source_lang = detect(message.content)
            # Normalize Chinese language codes
            if source_lang in ["zh-cn", "zh-tw"]:
                source_lang = "zh"
            if source_lang == target_lang:
                return

            model, tokenizer = get_model_and_tokenizer(source_lang, target_lang)
            if model is None or tokenizer is None:
                error_msg = f"Translation model for {source_lang} -> {target_lang} could not be loaded or is unsupported."
                error_thread = await message.create_thread(name=f"Error: {error_msg}")
                await error_thread.send(f"Translating: {message.content}")
                await error_thread.send(f"{error_msg}\n\nReply to this message with a new source language (e.g., 'en').")
                error_threads[message.id] = error_thread
                return

            # Sentence segmentation and translation
            sentences = sent_tokenize(message.content)
            translations = []

            for sentence in sentences:
                # Replace slang in the sentence
                updated_sentence = replace_slang(sentence, source_lang, target_lang)
                
                # Translate using MarianMT
                inputs = tokenizer(updated_sentence, return_tensors="pt", padding=True)
                translated = model.generate(**inputs)
                translated_sentence = tokenizer.decode(translated[0], skip_special_tokens=True)
                
                translations.append(translated_sentence)

            final_translation = " ".join(translations)

            # Create a thread for the translation
            thread_title = f"Translation: {source_lang} -> {target_lang}"
            translation_thread = await message.create_thread(name=thread_title, auto_archive_duration=60)

            # Ensure the bot is explicitly added as a thread member
            await translation_thread.add_user(bot.user)

            # Iterate over the list of thread members and remove all non-bot users
            for member in translation_thread.members:
                if member.id != bot.user.id:  # Skip the bot itself
                    try:
                        await translation_thread.remove_user(member)
                    except Exception as e:
                        print(f"Failed to remove {member.name} from thread: {e}")

            await translation_thread.send(f"Translated message: {final_translation}")

        except LangDetectException:
            await message.channel.send("Could not detect the language of the input text. Skipping.")
        except Exception as e:
            await message.channel.send(f"Error during translation: {e}")

    # Ensure other bot commands are processed
    await bot.process_commands(message)

# Retry translation in error threads
async def retry_translation(thread, original_message, retry_language_code, target_lang):
    """
    Retry translation with a new source language code.
    """
    try:
        text_to_translate = original_message
        await thread.send(f"Text to translate: {original_message}")
        if not text_to_translate:
            await thread.send("Could not find text to translate.")
            return

        # Load the new model
        model_name = f"Helsinki-NLP/opus-mt-{retry_language_code}-{target_lang}"
        tokenizer = MarianTokenizer.from_pretrained(model_name)
        model = MarianMTModel.from_pretrained(model_name)

        # Perform the translation
        inputs = tokenizer(text_to_translate, return_tensors="pt", padding=True)
        translated = model.generate(**inputs)
        translation = tokenizer.decode(translated[0], skip_special_tokens=True)

        # Rename the thread to include the updated source and target languages
        new_thread_name = f"Translation: {retry_language_code} -> {target_lang}"
        await thread.edit(name=new_thread_name)

        await thread.send(f"Retry Translation ({retry_language_code} -> {target_lang}): {translation}")
    except Exception as e:
        await thread.send(f"Retry failed with error: {e}")

# Event: Message edit for retrying translation
@bot.event
async def on_message_edit(before, after):
    """Handle editing of messages and retry translation if necessary."""
    if after.id in error_threads:
        error_thread = error_threads[after.id]
        # Check if the edited message is a valid retry attempt
        if after.content:
            try:
                # Retry translation
                source_lang = detect(after.content)
                # Normalize Chinese language codes
                if source_lang in ["zh-cn", "zh-tw"]:
                    source_lang = "zh"
                target_lang = active_translations.get(after.channel.id, None)
                if target_lang:
                    model, tokenizer = get_model_and_tokenizer(source_lang, target_lang)
                    if model is None or tokenizer is None:
                        await error_thread.send(f"Model for {source_lang} -> {target_lang} could not be loaded or is unsupported. Try setting a source and target language manually.")
                        return

                    # Translate and send the result
                    inputs = tokenizer(after.content, return_tensors="pt", padding=True)
                    translated = model.generate(**inputs)
                    translation = tokenizer.decode(translated[0], skip_special_tokens=True)
                    await error_thread.send(f"Translated message: {translation}")
                    # Remove the error thread as the retry succeeded
                    del error_threads[after.id]
            except Exception as e:
                await error_thread.send(f"Error retrying translation: {e}")

@bot.command()
async def translate(ctx, source_lang: str = None, target_lang: str = None, *, text: str = None):
    """Translate a message with optional source and target languages."""
    user_id = ctx.author.id

    # Use user's default target language if no target language is provided
    if target_lang is None:
        target_lang = default_languages.get(user_id)
        if target_lang is None:
            await ctx.send("Please set a default target language using /setlanguage <target_lang> or specify a target language in the command.")
            return

    # If the command is a reply, get the original message
    if ctx.message.reference is not None:
        original_message = await ctx.channel.fetch_message(ctx.message.reference.message_id)
        text = original_message.content  # Use the original message's content

    # If text is still None, inform the user
    if not text:
        await ctx.send("Please provide text to translate or reply to a message.")
        return

    try:
        # If no source language is provided, detect it
        if source_lang is None:
            source_lang = detect(text)
            # Normalize Chinese language codes
            if source_lang in ["zh-cn", "zh-tw"]:
                source_lang = "zh"
            await ctx.send(f"Detected source language: {source_lang}")

        # If the detected source language is the same as the target language
        if source_lang == target_lang:
            await ctx.send("The text is already in the target language.")
            return

        # Get the model and tokenizer (using the cache)
        model, tokenizer = get_model_and_tokenizer(source_lang, target_lang)
        if model is None or tokenizer is None:
            await ctx.send(f"Translation model for {source_lang} -> {target_lang} could not be loaded or is unsupported. Try setting a source and target language manually.")
            return

        # Sentence segmentation
        sentences = sent_tokenize(text)
        translations = []

        for sentence in sentences:
            # Replace slang in the sentence
            updated_sentence = replace_slang(sentence, source_lang, target_lang)
            
            # Translate using MarianMT
            inputs = tokenizer(updated_sentence, return_tensors="pt", padding=True)
            translated = model.generate(**inputs)
            translated_sentence = tokenizer.decode(translated[0], skip_special_tokens=True)
            
            translations.append(translated_sentence)

        final_translation = " ".join(translations)

        await ctx.send(f"Translation ({source_lang} -> {target_lang}): {final_translation}")
    except LangDetectException:
        await ctx.send("Could not detect the language of the input text. Please try again.")
    except Exception as e:
        await ctx.send(f"Error: {e}")

@bot.tree.command(name="slangterms", description="Show all supported slang terms for a specific language code.")
async def slangterms(interaction: discord.Interaction, language_code: str):
    """Display all slang terms for a specified language code privately."""
    found = False
    response = f"**Slang terms for `{language_code}`:**\n"

    for pair, slang_dict in translations_slang.items():
        source, target = pair.split("-")
        if source == language_code:
            if isinstance(slang_dict, dict):  # Check if it's a dictionary
                for slang, target_slang in slang_dict.items():
                    response += f"`[{slang}] -> [{target}]: {target_slang}`\n"
                found = True
            else:
                response += f"\nError: Unexpected structure for key `{pair}`. Value: {slang_dict}"
                print(f"Debug: slang_dict is not a dictionary for key `{pair}`. Value: {slang_dict}")
    
    if not found:
        response = f"No slang terms found for the language code: `{language_code}`."

    await interaction.response.send_message(response, ephemeral=True)


@bot.command(name="slangterms")
async def slangterms_command(ctx, language_code: str):
    """Display all slang terms for a specified language code publicly."""
    found = False
    response = f"**Slang terms for `{language_code}`:**\n"

    for pair, slang_dict in translations_slang.items():
        source, target = pair.split("-")
        if source == language_code:
            if isinstance(slang_dict, dict):  # Check if it's a dictionary
                for slang, target_slang in slang_dict.items():
                    response += f"`[{slang}] -> [{target}]: {target_slang}`\n"
                found = True
            else:
                response += f"\nError: Unexpected structure for key `{pair}`. Value: {slang_dict}"
                print(f"Debug: slang_dict is not a dictionary for key `{pair}`. Value: {slang_dict}")
    
    if not found:
        response = f"No slang terms found for the language code: `{language_code}`."

    await ctx.send(response)

# List of supported language codes and their respective languages for MarianMT
LANGUAGE_CODES = {
    "en": "English",
    "fr": "French",
    "de": "German",
    "es": "Spanish",
    "it": "Italian",
    "ru": "Russian",
    "zh": "Chinese (Simplified)",
    "ja": "Japanese",
    "ko": "Korean",
    "ar": "Arabic",
    "pt": "Portuguese",
    "nl": "Dutch",
    "sv": "Swedish",
    "pl": "Polish",
    "fi": "Finnish",
    "tr": "Turkish",
    "cs": "Czech",
    "hu": "Hungarian",
    "ro": "Romanian",
    "tl": "Tagalog",
    "th": "Thai",
    "id": "Indonesian",
    "hi": "Hindi",
}

def format_language_codes():
    """Format the language codes into a readable string."""
    return "\n".join([f"`{code}`: {language}" for code, language in LANGUAGE_CODES.items()])

# Bot command: !languagecodes
@bot.command(name="languagecodes")
async def languagecodes_command(ctx):
    formatted_codes = format_language_codes()
    await ctx.send(f"Supported Language Codes:\n{formatted_codes}")

# Help message content
HELP_MESSAGE = """
## **Hello, I'm vioLa, a translation Discord Bot!**

<<<<<<< HEAD
<argument> = required | [argument] = optional

=======
***<argument> = required | [argument] optional***
>>>>>>> 802b0069
### **Slash Commands (output only to you!):**
1. `/setlanguage <target_lang>`: Set your default target language for translations.
2. `/translate <text> [source_lang] [target_lang]`: Translate a specific text with optional source and target languages. Omitting the `[source_lang]` method will detect the language for you, while omitting the `[target_lang]` will default it to your set language.
3. `/languagecodes`: View all supported language codes and their corresponding languages privately.
4. `/slangterms <language_code>`: Show all supported slang terms for a specific language code privately.
5. `/help`: Display this help message privately.
### **Bot Commands (outputs to the whole server!):**
<<<<<<< HEAD
1. `!translate [source_lang] [target_lang]`: Reply to a message to translate that message. Omitting the `[source_lang]` method will detect the language for you, while omitting the `[target_lang]` will default it to your set language.
2. `!translate <source_lang> <target_lang> <text>`: Publicly translate something to the channel.
3. `!startlivetranslation <target_lang>`: Start live translation mode in the current channel. Messages will be translated to the specified target language.
4. `!stoplivetranslation`: Stop live translation mode in the current channel.
5. `!languagecodes`: View all supported language codes and their corresponding languages publicly.
=======
1. `!translate <text> [source_lang] [target_lang]`: Same thing as above, but publicly! Reply to a message without the `<text>` to translate that message.
2. `!startlivetranslation <target_lang>`: Start live translation mode in the current channel. Messages will be translated to the specified target language.
3. `!stoplivetranslation`: Stop live translation mode in the current channel.
4. `!languagecodes`: View all supported language codes and their corresponding languages publicly.
5. `!slangterms <language_code>`: Show all supported slang terms for a specific language code publicly.
>>>>>>> 802b0069
6. `!help`: Display this help message publicly.
### **Live Translation:**
- When live translation is active, I will listen into the conversation and translate it to the specified language.
- If you run into an error, you can retry with the correct source language by replying to the thread!
### **Retry Translations:**
- Respond to error threads with a language code to retry translations if the initial attempt fails.
"""

# Override the default help command
bot.remove_command('help')  # Remove the default help command
@bot.command(name="help", help="Displays a list of bot functionalities.")
async def custom_help(ctx):
    await ctx.send(HELP_MESSAGE)

# Slash command: /help
@bot.tree.command(name="help", description="Display the bot's functionalities and commands.")
async def help_command(interaction: discord.Interaction):
    await interaction.response.send_message(HELP_MESSAGE, ephemeral=True)

# Run the bot
if __name__ == "__main__":
    try:
        bot.run(TOKEN)
    except Exception as e:
        print(f"Failed to run bot: {e}")<|MERGE_RESOLUTION|>--- conflicted
+++ resolved
@@ -510,12 +510,7 @@
 HELP_MESSAGE = """
 ## **Hello, I'm vioLa, a translation Discord Bot!**
 
-<<<<<<< HEAD
-<argument> = required | [argument] = optional
-
-=======
 ***<argument> = required | [argument] optional***
->>>>>>> 802b0069
 ### **Slash Commands (output only to you!):**
 1. `/setlanguage <target_lang>`: Set your default target language for translations.
 2. `/translate <text> [source_lang] [target_lang]`: Translate a specific text with optional source and target languages. Omitting the `[source_lang]` method will detect the language for you, while omitting the `[target_lang]` will default it to your set language.
@@ -523,19 +518,11 @@
 4. `/slangterms <language_code>`: Show all supported slang terms for a specific language code privately.
 5. `/help`: Display this help message privately.
 ### **Bot Commands (outputs to the whole server!):**
-<<<<<<< HEAD
-1. `!translate [source_lang] [target_lang]`: Reply to a message to translate that message. Omitting the `[source_lang]` method will detect the language for you, while omitting the `[target_lang]` will default it to your set language.
-2. `!translate <source_lang> <target_lang> <text>`: Publicly translate something to the channel.
-3. `!startlivetranslation <target_lang>`: Start live translation mode in the current channel. Messages will be translated to the specified target language.
-4. `!stoplivetranslation`: Stop live translation mode in the current channel.
-5. `!languagecodes`: View all supported language codes and their corresponding languages publicly.
-=======
 1. `!translate <text> [source_lang] [target_lang]`: Same thing as above, but publicly! Reply to a message without the `<text>` to translate that message.
 2. `!startlivetranslation <target_lang>`: Start live translation mode in the current channel. Messages will be translated to the specified target language.
 3. `!stoplivetranslation`: Stop live translation mode in the current channel.
 4. `!languagecodes`: View all supported language codes and their corresponding languages publicly.
 5. `!slangterms <language_code>`: Show all supported slang terms for a specific language code publicly.
->>>>>>> 802b0069
 6. `!help`: Display this help message publicly.
 ### **Live Translation:**
 - When live translation is active, I will listen into the conversation and translate it to the specified language.
